--- conflicted
+++ resolved
@@ -615,12 +615,9 @@
     OWSAssertIsOnMainThread();
 
     self.isSetup = YES;
-<<<<<<< HEAD
     if (shouldSetHasLoadedContacts) {
         _hasLoadedContacts = YES;
     }
-=======
->>>>>>> b29a7f44
 
     if ([signalAccounts isEqual:self.signalAccounts]) {
         OWSLogDebug(@"SignalAccounts unchanged.");
