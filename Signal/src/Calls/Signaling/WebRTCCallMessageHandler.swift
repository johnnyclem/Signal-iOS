//
//  Copyright (c) 2020 Open Whisper Systems. All rights reserved.
//

import Foundation
import SignalServiceKit
import SignalMessaging

@objc(OWSWebRTCCallMessageHandler)
public class WebRTCCallMessageHandler: NSObject, OWSCallMessageHandler {

    // MARK: Initializers

    @objc
    public override init() {
        super.init()

        SwiftSingletons.register(self)
    }

    // MARK: - Dependencies

    private var messageSender: MessageSender {
        return SSKEnvironment.shared.messageSender
    }

    private var accountManager: AccountManager {
        return AppEnvironment.shared.accountManager
    }

    private var callService: CallService {
        return AppEnvironment.shared.callService
    }

    // MARK: - Call Handlers

    public func receivedOffer(
        _ offer: SSKProtoCallMessageOffer,
        from caller: SignalServiceAddress,
        sourceDevice: UInt32,
        sentAtTimestamp: UInt64,
        serverReceivedTimestamp: UInt64,
        serverDeliveryTimestamp: UInt64,
        supportsMultiRing: Bool
    ) {
        AssertIsOnMainThread()

        let callType: SSKProtoCallMessageOfferType
        if offer.hasType {
            callType = offer.unwrappedType
        } else {
            // The type is not defined so assume the default, audio.
            callType = .offerAudioCall
        }

        let thread = TSContactThread.getOrCreateThread(contactAddress: caller)
        self.callService.individualCallService.handleReceivedOffer(
            thread: thread,
            callId: offer.id,
            sourceDevice: sourceDevice,
            sdp: offer.sdp,
            opaque: offer.opaque,
            sentAtTimestamp: sentAtTimestamp,
            serverReceivedTimestamp: serverReceivedTimestamp,
            serverDeliveryTimestamp: serverDeliveryTimestamp,
            callType: callType,
            supportsMultiRing: supportsMultiRing
        )
    }

    public func receivedAnswer(_ answer: SSKProtoCallMessageAnswer, from caller: SignalServiceAddress, sourceDevice: UInt32, supportsMultiRing: Bool) {
        AssertIsOnMainThread()

        let thread = TSContactThread.getOrCreateThread(contactAddress: caller)
        self.callService.individualCallService.handleReceivedAnswer(
            thread: thread,
            callId: answer.id,
            sourceDevice: sourceDevice,
            sdp: answer.sdp,
            opaque: answer.opaque,
            supportsMultiRing: supportsMultiRing
        )
    }

    public func receivedIceUpdate(_ iceUpdate: [SSKProtoCallMessageIceUpdate], from caller: SignalServiceAddress, sourceDevice: UInt32) {
        AssertIsOnMainThread()

        let thread = TSContactThread.getOrCreateThread(contactAddress: caller)
        self.callService.individualCallService.handleReceivedIceCandidates(
            thread: thread,
            callId: iceUpdate[0].id,
            sourceDevice: sourceDevice,
            candidates: iceUpdate
        )
    }

    public func receivedHangup(_ hangup: SSKProtoCallMessageHangup, from caller: SignalServiceAddress, sourceDevice: UInt32) {
        AssertIsOnMainThread()

        // deviceId is optional and defaults to 0.
        var deviceId: UInt32 = 0

        let type: SSKProtoCallMessageHangupType
        if hangup.hasType {
            type = hangup.unwrappedType

            if hangup.hasDeviceID {
                deviceId = hangup.deviceID
            }
        } else {
            // The type is not defined so assume the default, normal.
            type = .hangupNormal
        }

        let thread = TSContactThread.getOrCreateThread(contactAddress: caller)
        self.callService.individualCallService.handleReceivedHangup(
            thread: thread,
            callId: hangup.id,
            sourceDevice: sourceDevice,
            type: type,
            deviceId: deviceId
        )
    }

    public func receivedBusy(_ busy: SSKProtoCallMessageBusy, from caller: SignalServiceAddress, sourceDevice: UInt32) {
        AssertIsOnMainThread()

        let thread = TSContactThread.getOrCreateThread(contactAddress: caller)
        self.callService.individualCallService.handleReceivedBusy(
            thread: thread,
            callId: busy.id,
            sourceDevice: sourceDevice
        )
    }

    public func receivedOpaque(
        _ opaque: SSKProtoCallMessageOpaque,
        from caller: SignalServiceAddress,
        sourceDevice: UInt32,
        serverReceivedTimestamp: UInt64,
        serverDeliveryTimestamp: UInt64
    ) {
        AssertIsOnMainThread()
        Logger.info("Received opaque call message from \(caller) on device \(sourceDevice)")

        guard let message = opaque.data else {
            return owsFailDebug("Received opaque call message without data")
        }

        guard let senderUuid = caller.uuid else {
            return owsFailDebug("Received opaque call message from sender without UUID")
        }

        var messageAgeSec: UInt64 = 0
        if serverReceivedTimestamp > 0 && serverDeliveryTimestamp >= serverReceivedTimestamp {
            messageAgeSec = (serverDeliveryTimestamp - serverReceivedTimestamp) / 1000
        }

        self.callService.callManager.receivedCallMessage(
            senderUuid: senderUuid,
            senderDeviceId: sourceDevice,
            localDeviceId: TSAccountManager.shared().storedDeviceId(),
            message: message,
            messageAgeSec: messageAgeSec
        )
    }

    public func receivedGroupCallUpdateMessage(
        _ update: SSKProtoDataMessageGroupCallUpdate,
        for groupThread: TSGroupThread,
        serverReceivedTimestamp: UInt64) {

<<<<<<< HEAD
        Logger.info("Received group call update for thread \(groupThread.groupNameOrDefault)")
=======
        Logger.info("Received group call update for thread \(groupThread.uniqueId)")
>>>>>>> 6122856c
        callService.groupCallMessageHandler.handleUpdateMessage(update, for: groupThread, serverReceivedTimestamp: serverReceivedTimestamp)
    }
}<|MERGE_RESOLUTION|>--- conflicted
+++ resolved
@@ -170,11 +170,7 @@
         for groupThread: TSGroupThread,
         serverReceivedTimestamp: UInt64) {
 
-<<<<<<< HEAD
-        Logger.info("Received group call update for thread \(groupThread.groupNameOrDefault)")
-=======
         Logger.info("Received group call update for thread \(groupThread.uniqueId)")
->>>>>>> 6122856c
         callService.groupCallMessageHandler.handleUpdateMessage(update, for: groupThread, serverReceivedTimestamp: serverReceivedTimestamp)
     }
 }