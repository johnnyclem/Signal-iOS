CREATE
    TABLE
        keyvalue (
            KEY TEXT NOT NULL
            ,collection TEXT NOT NULL
            ,VALUE BLOB NOT NULL
            ,PRIMARY KEY (
                KEY
                ,collection
            )
        )
;

CREATE
    TABLE
        IF NOT EXISTS "model_TSThread" (
            "id" INTEGER PRIMARY KEY AUTOINCREMENT NOT NULL
            ,"recordType" INTEGER NOT NULL
            ,"uniqueId" TEXT NOT NULL UNIQUE
                ON CONFLICT FAIL
            ,"conversationColorName" TEXT NOT NULL
            ,"creationDate" DOUBLE
            ,"isArchived" INTEGER NOT NULL
            ,"lastInteractionRowId" INTEGER NOT NULL
            ,"messageDraft" TEXT
            ,"mutedUntilDate" DOUBLE
            ,"shouldThreadBeVisible" INTEGER NOT NULL
            ,"contactPhoneNumber" TEXT
            ,"contactUUID" TEXT
            ,"groupModel" BLOB
            ,"hasDismissedOffers" INTEGER
        )
;

CREATE
    INDEX "index_model_TSThread_on_uniqueId"
        ON "model_TSThread"("uniqueId"
)
;

CREATE
    TABLE
        IF NOT EXISTS "model_TSInteraction" (
            "id" INTEGER PRIMARY KEY AUTOINCREMENT NOT NULL
            ,"recordType" INTEGER NOT NULL
            ,"uniqueId" TEXT NOT NULL UNIQUE
                ON CONFLICT FAIL
            ,"receivedAtTimestamp" INTEGER NOT NULL
            ,"timestamp" INTEGER NOT NULL
            ,"uniqueThreadId" TEXT NOT NULL
            ,"attachmentIds" BLOB
            ,"authorId" TEXT
            ,"authorPhoneNumber" TEXT
            ,"authorUUID" TEXT
            ,"body" TEXT
            ,"callType" INTEGER
            ,"configurationDurationSeconds" INTEGER
            ,"configurationIsEnabled" INTEGER
            ,"contactShare" BLOB
            ,"createdByRemoteName" TEXT
            ,"createdInExistingGroup" INTEGER
            ,"customMessage" TEXT
            ,"envelopeData" BLOB
            ,"errorType" INTEGER
            ,"expireStartedAt" INTEGER
            ,"expiresAt" INTEGER
            ,"expiresInSeconds" INTEGER
            ,"groupMetaMessage" INTEGER
            ,"hasLegacyMessageState" INTEGER
            ,"hasSyncedTranscript" INTEGER
            ,"isFromLinkedDevice" INTEGER
            ,"isLocalChange" INTEGER
            ,"isViewOnceComplete" INTEGER
            ,"isViewOnceMessage" INTEGER
            ,"isVoiceMessage" INTEGER
            ,"legacyMessageState" INTEGER
            ,"legacyWasDelivered" INTEGER
            ,"linkPreview" BLOB
            ,"messageId" TEXT
            ,"messageSticker" BLOB
            ,"messageType" INTEGER
            ,"mostRecentFailureText" TEXT
            ,"preKeyBundle" BLOB
            ,"protocolVersion" INTEGER
            ,"quotedMessage" BLOB
            ,"read" INTEGER
            ,"recipientAddress" BLOB
            ,"recipientAddressStates" BLOB
            ,"sender" BLOB
            ,"serverTimestamp" INTEGER
            ,"sourceDeviceId" INTEGER
            ,"storedMessageState" INTEGER
            ,"storedShouldStartExpireTimer" INTEGER
            ,"unregisteredAddress" BLOB
            ,"verificationState" INTEGER
            ,"wasReceivedByUD" INTEGER
            ,"infoMessageUserInfo" BLOB
            ,"wasRemotelyDeleted" BOOLEAN NOT NULL DEFAULT 0
        )
;

CREATE
    INDEX "index_model_TSInteraction_on_uniqueId"
        ON "model_TSInteraction"("uniqueId"
)
;

CREATE
    TABLE
        IF NOT EXISTS "model_StickerPack" (
            "id" INTEGER PRIMARY KEY AUTOINCREMENT NOT NULL
            ,"recordType" INTEGER NOT NULL
            ,"uniqueId" TEXT NOT NULL UNIQUE
                ON CONFLICT FAIL
            ,"author" TEXT
            ,"cover" BLOB NOT NULL
            ,"dateCreated" DOUBLE NOT NULL
            ,"info" BLOB NOT NULL
            ,"isInstalled" INTEGER NOT NULL
            ,"items" BLOB NOT NULL
            ,"title" TEXT
        )
;

CREATE
    INDEX "index_model_StickerPack_on_uniqueId"
        ON "model_StickerPack"("uniqueId"
)
;

CREATE
    TABLE
        IF NOT EXISTS "model_InstalledSticker" (
            "id" INTEGER PRIMARY KEY AUTOINCREMENT NOT NULL
            ,"recordType" INTEGER NOT NULL
            ,"uniqueId" TEXT NOT NULL UNIQUE
                ON CONFLICT FAIL
            ,"emojiString" TEXT
            ,"info" BLOB NOT NULL
        )
;

CREATE
    INDEX "index_model_InstalledSticker_on_uniqueId"
        ON "model_InstalledSticker"("uniqueId"
)
;

CREATE
    TABLE
        IF NOT EXISTS "model_KnownStickerPack" (
            "id" INTEGER PRIMARY KEY AUTOINCREMENT NOT NULL
            ,"recordType" INTEGER NOT NULL
            ,"uniqueId" TEXT NOT NULL UNIQUE
                ON CONFLICT FAIL
            ,"dateCreated" DOUBLE NOT NULL
            ,"info" BLOB NOT NULL
            ,"referenceCount" INTEGER NOT NULL
        )
;

CREATE
    INDEX "index_model_KnownStickerPack_on_uniqueId"
        ON "model_KnownStickerPack"("uniqueId"
)
;

CREATE
    TABLE
        IF NOT EXISTS "model_TSAttachment" (
            "id" INTEGER PRIMARY KEY AUTOINCREMENT NOT NULL
            ,"recordType" INTEGER NOT NULL
            ,"uniqueId" TEXT NOT NULL UNIQUE
                ON CONFLICT FAIL
            ,"albumMessageId" TEXT
            ,"attachmentType" INTEGER NOT NULL
            ,"blurHash" TEXT
            ,"byteCount" INTEGER NOT NULL
            ,"caption" TEXT
            ,"contentType" TEXT NOT NULL
            ,"encryptionKey" BLOB
            ,"serverId" INTEGER NOT NULL
            ,"sourceFilename" TEXT
            ,"cachedAudioDurationSeconds" DOUBLE
            ,"cachedImageHeight" DOUBLE
            ,"cachedImageWidth" DOUBLE
            ,"creationTimestamp" DOUBLE
            ,"digest" BLOB
            ,"isUploaded" INTEGER
            ,"isValidImageCached" INTEGER
            ,"isValidVideoCached" INTEGER
            ,"lazyRestoreFragmentId" TEXT
            ,"localRelativeFilePath" TEXT
            ,"mediaSize" BLOB
            ,"pointerType" INTEGER
            ,"state" INTEGER
<<<<<<< HEAD
            ,"uploadTimestamp" INTEGER
            ,"cdnKey" TEXT NOT NULL DEFAULT ''
            ,"cdnNumber" INTEGER NOT NULL DEFAULT 0
=======
            ,"uploadTimestamp" INTEGER NOT NULL DEFAULT 0
>>>>>>> 33fb0f08
        )
;

CREATE
    INDEX "index_model_TSAttachment_on_uniqueId"
        ON "model_TSAttachment"("uniqueId"
)
;

CREATE
    TABLE
        IF NOT EXISTS "model_SSKJobRecord" (
            "id" INTEGER PRIMARY KEY AUTOINCREMENT NOT NULL
            ,"recordType" INTEGER NOT NULL
            ,"uniqueId" TEXT NOT NULL UNIQUE
                ON CONFLICT FAIL
            ,"failureCount" INTEGER NOT NULL
            ,"label" TEXT NOT NULL
            ,"status" INTEGER NOT NULL
            ,"attachmentIdMap" BLOB
            ,"contactThreadId" TEXT
            ,"envelopeData" BLOB
            ,"invisibleMessage" BLOB
            ,"messageId" TEXT
            ,"removeMessageAfterSending" INTEGER
            ,"threadId" TEXT
            ,"attachmentId" TEXT
        )
;

CREATE
    INDEX "index_model_SSKJobRecord_on_uniqueId"
        ON "model_SSKJobRecord"("uniqueId"
)
;

CREATE
    TABLE
        IF NOT EXISTS "model_OWSMessageContentJob" (
            "id" INTEGER PRIMARY KEY AUTOINCREMENT NOT NULL
            ,"recordType" INTEGER NOT NULL
            ,"uniqueId" TEXT NOT NULL UNIQUE
                ON CONFLICT FAIL
            ,"createdAt" DOUBLE NOT NULL
            ,"envelopeData" BLOB NOT NULL
            ,"plaintextData" BLOB
            ,"wasReceivedByUD" INTEGER NOT NULL
        )
;

CREATE
    INDEX "index_model_OWSMessageContentJob_on_uniqueId"
        ON "model_OWSMessageContentJob"("uniqueId"
)
;

CREATE
    TABLE
        IF NOT EXISTS "model_OWSRecipientIdentity" (
            "id" INTEGER PRIMARY KEY AUTOINCREMENT NOT NULL
            ,"recordType" INTEGER NOT NULL
            ,"uniqueId" TEXT NOT NULL UNIQUE
                ON CONFLICT FAIL
            ,"accountId" TEXT NOT NULL
            ,"createdAt" DOUBLE NOT NULL
            ,"identityKey" BLOB NOT NULL
            ,"isFirstKnownKey" INTEGER NOT NULL
            ,"verificationState" INTEGER NOT NULL
        )
;

CREATE
    INDEX "index_model_OWSRecipientIdentity_on_uniqueId"
        ON "model_OWSRecipientIdentity"("uniqueId"
)
;

CREATE
    TABLE
        IF NOT EXISTS "model_OWSDisappearingMessagesConfiguration" (
            "id" INTEGER PRIMARY KEY AUTOINCREMENT NOT NULL
            ,"recordType" INTEGER NOT NULL
            ,"uniqueId" TEXT NOT NULL UNIQUE
                ON CONFLICT FAIL
            ,"durationSeconds" INTEGER NOT NULL
            ,"enabled" INTEGER NOT NULL
        )
;

CREATE
    INDEX "index_model_OWSDisappearingMessagesConfiguration_on_uniqueId"
        ON "model_OWSDisappearingMessagesConfiguration"("uniqueId"
)
;

CREATE
    TABLE
        IF NOT EXISTS "model_SignalRecipient" (
            "id" INTEGER PRIMARY KEY AUTOINCREMENT NOT NULL
            ,"recordType" INTEGER NOT NULL
            ,"uniqueId" TEXT NOT NULL UNIQUE
                ON CONFLICT FAIL
            ,"devices" BLOB NOT NULL
            ,"recipientPhoneNumber" TEXT
            ,"recipientUUID" TEXT
        )
;

CREATE
    INDEX "index_model_SignalRecipient_on_uniqueId"
        ON "model_SignalRecipient"("uniqueId"
)
;

CREATE
    TABLE
        IF NOT EXISTS "model_OWSUserProfile" (
            "id" INTEGER PRIMARY KEY AUTOINCREMENT NOT NULL
            ,"recordType" INTEGER NOT NULL
            ,"uniqueId" TEXT NOT NULL UNIQUE
                ON CONFLICT FAIL
            ,"avatarFileName" TEXT
            ,"avatarUrlPath" TEXT
            ,"profileKey" BLOB
            ,"profileName" TEXT
            ,"recipientPhoneNumber" TEXT
            ,"recipientUUID" TEXT
            ,"username" TEXT
            ,"familyName" TEXT
            ,"isUuidCapable" BOOLEAN NOT NULL DEFAULT 0
        )
;

CREATE
    INDEX "index_model_OWSUserProfile_on_uniqueId"
        ON "model_OWSUserProfile"("uniqueId"
)
;

CREATE
    TABLE
        IF NOT EXISTS "model_TSRecipientReadReceipt" (
            "id" INTEGER PRIMARY KEY AUTOINCREMENT NOT NULL
            ,"recordType" INTEGER NOT NULL
            ,"uniqueId" TEXT NOT NULL UNIQUE
                ON CONFLICT FAIL
            ,"recipientMap" BLOB NOT NULL
            ,"sentTimestamp" INTEGER NOT NULL
        )
;

CREATE
    INDEX "index_model_TSRecipientReadReceipt_on_uniqueId"
        ON "model_TSRecipientReadReceipt"("uniqueId"
)
;

CREATE
    TABLE
        IF NOT EXISTS "model_OWSLinkedDeviceReadReceipt" (
            "id" INTEGER PRIMARY KEY AUTOINCREMENT NOT NULL
            ,"recordType" INTEGER NOT NULL
            ,"uniqueId" TEXT NOT NULL UNIQUE
                ON CONFLICT FAIL
            ,"messageIdTimestamp" INTEGER NOT NULL
            ,"readTimestamp" INTEGER NOT NULL
            ,"senderPhoneNumber" TEXT
            ,"senderUUID" TEXT
        )
;

CREATE
    INDEX "index_model_OWSLinkedDeviceReadReceipt_on_uniqueId"
        ON "model_OWSLinkedDeviceReadReceipt"("uniqueId"
)
;

CREATE
    TABLE
        IF NOT EXISTS "model_OWSDevice" (
            "id" INTEGER PRIMARY KEY AUTOINCREMENT NOT NULL
            ,"recordType" INTEGER NOT NULL
            ,"uniqueId" TEXT NOT NULL UNIQUE
                ON CONFLICT FAIL
            ,"createdAt" DOUBLE NOT NULL
            ,"deviceId" INTEGER NOT NULL
            ,"lastSeenAt" DOUBLE NOT NULL
            ,"name" TEXT
        )
;

CREATE
    INDEX "index_model_OWSDevice_on_uniqueId"
        ON "model_OWSDevice"("uniqueId"
)
;

CREATE
    TABLE
        IF NOT EXISTS "model_TestModel" (
            "id" INTEGER PRIMARY KEY AUTOINCREMENT NOT NULL
            ,"recordType" INTEGER NOT NULL
            ,"uniqueId" TEXT NOT NULL UNIQUE
                ON CONFLICT FAIL
            ,"dateValue" DOUBLE
            ,"doubleValue" DOUBLE NOT NULL
            ,"floatValue" DOUBLE NOT NULL
            ,"int64Value" INTEGER NOT NULL
            ,"nsIntegerValue" INTEGER NOT NULL
            ,"nsNumberValueUsingInt64" INTEGER
            ,"nsNumberValueUsingUInt64" INTEGER
            ,"nsuIntegerValue" INTEGER NOT NULL
            ,"uint64Value" INTEGER NOT NULL
        )
;

CREATE
    INDEX "index_model_TestModel_on_uniqueId"
        ON "model_TestModel"("uniqueId"
)
;

CREATE
    INDEX "index_interactions_on_threadUniqueId_and_id"
        ON "model_TSInteraction"("uniqueThreadId"
    ,"id"
)
;

CREATE
    INDEX "index_jobs_on_label_and_id"
        ON "model_SSKJobRecord"("label"
    ,"id"
)
;

CREATE
    INDEX "index_jobs_on_status_and_label_and_id"
        ON "model_SSKJobRecord"("label"
    ,"status"
    ,"id"
)
;

CREATE
    INDEX "index_interactions_on_view_once"
        ON "model_TSInteraction"("isViewOnceMessage"
    ,"isViewOnceComplete"
)
;

CREATE
    INDEX "index_key_value_store_on_collection_and_key"
        ON "keyvalue"("collection"
    ,"key"
)
;

CREATE
    INDEX "index_interactions_on_recordType_and_threadUniqueId_and_errorType"
        ON "model_TSInteraction"("recordType"
    ,"uniqueThreadId"
    ,"errorType"
)
;

CREATE
    INDEX "index_attachments_on_albumMessageId"
        ON "model_TSAttachment"("albumMessageId"
    ,"recordType"
)
;

CREATE
    INDEX "index_interactions_on_uniqueId_and_threadUniqueId"
        ON "model_TSInteraction"("uniqueThreadId"
    ,"uniqueId"
)
;

CREATE
    INDEX "index_thread_on_contactPhoneNumber"
        ON "model_TSThread"("contactPhoneNumber"
)
;

CREATE
    INDEX "index_thread_on_contactUUID"
        ON "model_TSThread"("contactUUID"
)
;

CREATE
    INDEX "index_thread_on_shouldThreadBeVisible"
        ON "model_TSThread"("shouldThreadBeVisible"
    ,"isArchived"
    ,"lastInteractionRowId"
)
;

CREATE
    INDEX "index_user_profiles_on_recipientPhoneNumber"
        ON "model_OWSUserProfile"("recipientPhoneNumber"
)
;

CREATE
    INDEX "index_user_profiles_on_recipientUUID"
        ON "model_OWSUserProfile"("recipientUUID"
)
;

CREATE
    INDEX "index_user_profiles_on_username"
        ON "model_OWSUserProfile"("username"
)
;

CREATE
    INDEX "index_linkedDeviceReadReceipt_on_senderPhoneNumberAndTimestamp"
        ON "model_OWSLinkedDeviceReadReceipt"("senderPhoneNumber"
    ,"messageIdTimestamp"
)
;

CREATE
    INDEX "index_linkedDeviceReadReceipt_on_senderUUIDAndTimestamp"
        ON "model_OWSLinkedDeviceReadReceipt"("senderUUID"
    ,"messageIdTimestamp"
)
;

CREATE
    INDEX "index_interactions_on_timestamp_sourceDeviceId_and_authorUUID"
        ON "model_TSInteraction"("timestamp"
    ,"sourceDeviceId"
    ,"authorUUID"
)
;

CREATE
    INDEX "index_interactions_on_timestamp_sourceDeviceId_and_authorPhoneNumber"
        ON "model_TSInteraction"("timestamp"
    ,"sourceDeviceId"
    ,"authorPhoneNumber"
)
;

CREATE
    INDEX "index_interactions_unread_counts"
        ON "model_TSInteraction"("read"
    ,"uniqueThreadId"
    ,"recordType"
)
;

CREATE
    INDEX "index_interactions_on_expiresInSeconds_and_expiresAt"
        ON "model_TSInteraction"("expiresAt"
    ,"expiresInSeconds"
)
;

CREATE
    INDEX "index_interactions_on_threadUniqueId_storedShouldStartExpireTimer_and_expiresAt"
        ON "model_TSInteraction"("expiresAt"
    ,"expireStartedAt"
    ,"storedShouldStartExpireTimer"
    ,"uniqueThreadId"
)
;

CREATE
    INDEX "index_attachments_on_lazyRestoreFragmentId"
        ON "model_TSAttachment"("lazyRestoreFragmentId"
)
;

CREATE
    TABLE
        IF NOT EXISTS "model_SignalAccount" (
            "id" INTEGER PRIMARY KEY AUTOINCREMENT NOT NULL
            ,"recordType" INTEGER NOT NULL
            ,"uniqueId" TEXT NOT NULL UNIQUE
                ON CONFLICT FAIL
            ,"contact" BLOB
            ,"contactAvatarHash" BLOB
            ,"contactAvatarJpegData" BLOB
            ,"multipleAccountLabelText" TEXT NOT NULL
            ,"recipientPhoneNumber" TEXT
            ,"recipientUUID" TEXT
        )
;

CREATE
    INDEX "index_model_SignalAccount_on_uniqueId"
        ON "model_SignalAccount"("uniqueId"
)
;

CREATE
    INDEX "index_signal_accounts_on_recipientPhoneNumber"
        ON "model_SignalAccount"("recipientPhoneNumber"
)
;

CREATE
    INDEX "index_signal_accounts_on_recipientUUID"
        ON "model_SignalAccount"("recipientUUID"
)
;

CREATE
    TABLE
        IF NOT EXISTS "media_gallery_items" (
            "attachmentId" INTEGER NOT NULL UNIQUE
            ,"albumMessageId" INTEGER NOT NULL
            ,"threadId" INTEGER NOT NULL
            ,"originalAlbumOrder" INTEGER NOT NULL
        )
;

CREATE
    INDEX "index_media_gallery_items_for_gallery"
        ON "media_gallery_items"("threadId"
    ,"albumMessageId"
    ,"originalAlbumOrder"
)
;

CREATE
    INDEX "index_media_gallery_items_on_attachmentId"
        ON "media_gallery_items"("attachmentId"
)
;

CREATE
    TABLE
        IF NOT EXISTS "model_OWSReaction" (
            "id" INTEGER PRIMARY KEY AUTOINCREMENT NOT NULL
            ,"recordType" INTEGER NOT NULL
            ,"uniqueId" TEXT NOT NULL UNIQUE
                ON CONFLICT FAIL
            ,"emoji" TEXT NOT NULL
            ,"reactorE164" TEXT
            ,"reactorUUID" TEXT
            ,"receivedAtTimestamp" INTEGER NOT NULL
            ,"sentAtTimestamp" INTEGER NOT NULL
            ,"uniqueMessageId" TEXT NOT NULL
        )
;

CREATE
    INDEX "index_model_OWSReaction_on_uniqueId"
        ON "model_OWSReaction"("uniqueId"
)
;

CREATE
    INDEX "index_model_OWSReaction_on_uniqueMessageId_and_reactorE164"
        ON "model_OWSReaction"("uniqueMessageId"
    ,"reactorE164"
)
;

CREATE
    INDEX "index_model_OWSReaction_on_uniqueMessageId_and_reactorUUID"
        ON "model_OWSReaction"("uniqueMessageId"
    ,"reactorUUID"
)
;

CREATE
    UNIQUE INDEX "index_signal_recipients_on_recipientPhoneNumber"
        ON "model_SignalRecipient"("recipientPhoneNumber"
)
;

CREATE
    UNIQUE INDEX "index_signal_recipients_on_recipientUUID"
        ON "model_SignalRecipient"("recipientUUID"
)
;

CREATE
    UNIQUE INDEX "index_interactions_on_threadId_read_and_id"
        ON "model_TSInteraction"("uniqueThreadId"
    ,"read"
    ,"id"
)
;

CREATE
    TABLE
        IF NOT EXISTS "indexable_text" (
            "id" INTEGER PRIMARY KEY AUTOINCREMENT NOT NULL
            ,"collection" TEXT NOT NULL
            ,"uniqueId" TEXT NOT NULL
            ,"ftsIndexableContent" TEXT NOT NULL
        )
;

CREATE
    UNIQUE INDEX "index_indexable_text_on_collection_and_uniqueId"
        ON "indexable_text"("collection"
    ,"uniqueId"
)
;

CREATE
    VIRTUAL TABLE
        "indexable_text_fts"
            USING fts5 (
            ftsIndexableContent
            ,tokenize = 'unicode61'
            ,content = 'indexable_text'
            ,content_rowid = 'id'
        ) /* indexable_text_fts(ftsIndexableContent) */
;

CREATE
    TABLE
        IF NOT EXISTS 'indexable_text_fts_data' (
            id INTEGER PRIMARY KEY
            ,block BLOB
        )
;

CREATE
    TABLE
        IF NOT EXISTS 'indexable_text_fts_idx' (
            segid
            ,term
            ,pgno
            ,PRIMARY KEY (
                segid
                ,term
            )
        ) WITHOUT ROWID
;

CREATE
    TABLE
        IF NOT EXISTS 'indexable_text_fts_docsize' (
            id INTEGER PRIMARY KEY
            ,sz BLOB
        )
;

CREATE
    TABLE
        IF NOT EXISTS 'indexable_text_fts_config' (
            k PRIMARY KEY
            ,v
        ) WITHOUT ROWID
;

CREATE
    TRIGGER "__indexable_text_fts_ai" AFTER INSERT
            ON "indexable_text" BEGIN INSERT
            INTO
                "indexable_text_fts"("rowid"
                ,"ftsIndexableContent"
)
VALUES (
new. "id"
,new. "ftsIndexableContent"
)
;

END
;

CREATE
    TRIGGER "__indexable_text_fts_ad" AFTER DELETE
                ON "indexable_text" BEGIN INSERT
                INTO
                    "indexable_text_fts"("indexable_text_fts"
                    ,"rowid"
                    ,"ftsIndexableContent"
)
VALUES (
'delete'
,old. "id"
,old. "ftsIndexableContent"
)
;

END
;

CREATE
    TRIGGER "__indexable_text_fts_au" AFTER UPDATE
                ON "indexable_text" BEGIN INSERT
                INTO
                    "indexable_text_fts"("indexable_text_fts"
                    ,"rowid"
                    ,"ftsIndexableContent"
)
VALUES (
'delete'
,old. "id"
,old. "ftsIndexableContent"
)
;

INSERT
    INTO
        "indexable_text_fts"("rowid"
        ,"ftsIndexableContent"
)
VALUES (
new. "id"
,new. "ftsIndexableContent"
)
;

END
;

CREATE
    INDEX "index_interaction_on_storedMessageState"
        ON "model_TSInteraction"("storedMessageState"
)
;

CREATE
    INDEX "index_interaction_on_recordType_and_callType"
        ON "model_TSInteraction"("recordType"
    ,"callType"
)
;

CREATE
    TABLE
        IF NOT EXISTS "model_IncomingGroupsV2MessageJob" (
            "id" INTEGER PRIMARY KEY AUTOINCREMENT NOT NULL
            ,"recordType" INTEGER NOT NULL
            ,"uniqueId" TEXT NOT NULL UNIQUE
                ON CONFLICT FAIL
            ,"createdAt" DOUBLE NOT NULL
            ,"envelopeData" BLOB NOT NULL
            ,"plaintextData" BLOB
            ,"wasReceivedByUD" INTEGER NOT NULL
            ,"groupId" BLOB
        )
;

CREATE
    INDEX "index_model_IncomingGroupsV2MessageJob_on_uniqueId"
        ON "model_IncomingGroupsV2MessageJob"("uniqueId"
)
;

CREATE
    INDEX "index_model_IncomingGroupsV2MessageJob_on_groupId_and_id"
        ON "model_IncomingGroupsV2MessageJob"("groupId"
    ,"id"
)
;

CREATE
    TABLE
        IF NOT EXISTS "model_ExperienceUpgrade" (
            "id" INTEGER PRIMARY KEY AUTOINCREMENT NOT NULL
            ,"recordType" INTEGER NOT NULL
            ,"uniqueId" TEXT NOT NULL UNIQUE
                ON CONFLICT FAIL
            ,"firstViewedTimestamp" DOUBLE NOT NULL
            ,"lastSnoozedTimestamp" DOUBLE NOT NULL
            ,"isComplete" BOOLEAN NOT NULL
        )
;

CREATE
    INDEX "index_model_ExperienceUpgrade_on_uniqueId"
        ON "model_ExperienceUpgrade"("uniqueId"
)
;

CREATE
    INDEX "index_model_TSInteraction_on_threadUniqueId_recordType_messageType"
        ON "model_TSInteraction"("threadUniqueId"
    ,"recordType"
    ,"messageType"
)
;

CREATE
    TABLE
        IF NOT EXISTS "pending_read_receipts" (
            "id" INTEGER PRIMARY KEY AUTOINCREMENT
            ,"threadId" INTEGER NOT NULL
            ,"messageTimestamp" INTEGER NOT NULL
            ,"authorPhoneNumber" TEXT
            ,"authorUuid" TEXT
        )
;

CREATE
    INDEX "index_pending_read_receipts_on_threadId"
        ON "pending_read_receipts"("threadId"
)
;

CREATE
    INDEX "index_model_TSInteraction_on_threadUniqueId_and_attachmentIds"
        ON "model_TSInteraction"("threadUniqueId"
    ,"attachmentIds"
)
;<|MERGE_RESOLUTION|>--- conflicted
+++ resolved
@@ -194,13 +194,9 @@
             ,"mediaSize" BLOB
             ,"pointerType" INTEGER
             ,"state" INTEGER
-<<<<<<< HEAD
-            ,"uploadTimestamp" INTEGER
+            ,"uploadTimestamp" INTEGER NOT NULL DEFAULT 0
             ,"cdnKey" TEXT NOT NULL DEFAULT ''
             ,"cdnNumber" INTEGER NOT NULL DEFAULT 0
-=======
-            ,"uploadTimestamp" INTEGER NOT NULL DEFAULT 0
->>>>>>> 33fb0f08
         )
 ;
 
