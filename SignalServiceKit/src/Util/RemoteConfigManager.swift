--- conflicted
+++ resolved
@@ -194,15 +194,15 @@
     }
 
     @objc
-<<<<<<< HEAD
     public static var announcementOnlyGroups: Bool {
         DebugFlags.forceAnnouncementOnlyGroups || isEnabled(.announcementOnlyGroups)
-=======
+    }
+
+    @objc
     public static var notificationServiceExtension: Bool {
         // The CallKit APIs for the NSE are only available from iOS 14.5 and on.
         guard #available(iOS 14.5, *) else { return false }
         return DebugFlags.forceNotificationServiceExtension || isEnabled(.notificationServiceExtension)
->>>>>>> ea4c2584
     }
 
     // MARK: -
@@ -395,11 +395,8 @@
         case paymentsResetKillSwitch
         case giphySendAsMP4
         case viewedReceiptSending
-<<<<<<< HEAD
         case announcementOnlyGroups
-=======
         case notificationServiceExtension
->>>>>>> ea4c2584
     }
 
     // Values defined in this array remain set once they are
